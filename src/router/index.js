--- conflicted
+++ resolved
@@ -20,10 +20,6 @@
 const routes = [
   { path: '/', name: 'Home', component: Home },
 
-<<<<<<< HEAD
-
-=======
->>>>>>> 382fb05e
   // 로그인 페이지
   {
     path: '/login',
@@ -48,7 +44,6 @@
     }
   },
 
-
   {
     path: '/student',
     component: StudentLayout, // 공통 레이아웃 or StudentMain 같은 것
@@ -63,10 +58,7 @@
       // { path: 'result/:id', name: 'student.result', component: StudentResult },
     ],
   },
-<<<<<<< HEAD
-=======
 
->>>>>>> 382fb05e
   // 학급관리 페이지 (대시보드)
   {
     path: '/class-management',
