--- conflicted
+++ resolved
@@ -1,22 +1,14 @@
-<<<<<<< HEAD
-<script setup >
-import {computed, ref, watch} from 'vue'
+<script setup>
+import { ref, watch, onMounted, nextTick, computed } from 'vue'
 import MultiDatasetChartComponent from './MultiDatasetChartComponent.vue'
 import QuestionHtmlModal from '@/components/student/report/QuestionHtmlModal.vue'
 import reportApi from '@/services/reportApi.js'
 import katex from 'katex'
-
-=======
-<script setup>
-import { ref, watch, onMounted, nextTick } from 'vue'
-import QuestionHtmlModal from '@/components/student/report/QuestionHtmlModal.vue'
-import reportApi from '@/services/reportApi.js'
-import katex from 'katex'
 import { Chart, registerables } from 'chart.js'
 
 // Chart.js 등록
 Chart.register(...registerables)
->>>>>>> 70099508
+
 // rendering data
 const showModal = ref(false)
 const selectedQuestion = ref(null)
@@ -54,18 +46,8 @@
 
 // 정오표 데이터 로드
 async function getDetailErrata() {
-<<<<<<< HEAD
   errataLoading.value = true
   errataError.value = null
-  
-  try{
-    const response = await reportApi.getDetailErrata(props.examId);
-    const data = await response.data;
-    errataData.value = data.data;
-  } catch(err) {
-=======
-  loading.value = true
-  error.value = null
 
   try {
     const response = await reportApi.getDetailErrata(props.examId)
@@ -75,18 +57,12 @@
     // 차트 데이터 업데이트
     updateChartData()
   } catch (err) {
->>>>>>> 70099508
     console.error('상세 정오표 조회에 실패했습니다.:', err)
     errataError.value = '상세 정오표 조회에 실패했습니다.'
   } finally {
-<<<<<<< HEAD
     errataLoading.value = false
-  } 
-=======
-    loading.value = false
-  }
-}
->>>>>>> 70099508
+  }
+}
 
 // 차트 생성 함수
 function createChart() {
@@ -624,8 +600,15 @@
   </div>
   <!-- 문항 모달 -->
   <QuestionHtmlModal :is-visible="showModal" :question="selectedQuestion" @close="closeModal" />
-
-<<<<<<< HEAD
+  
+  <!-- 평균 정답률 차트 -->
+  <div class="chart-section">
+    <h3 class="panel-title">📊 평균 정답률 분석</h3>
+    <div class="chart-container">
+      <canvas ref="chartCanvas"></canvas>
+    </div>
+  </div>
+
   <!-- 난이도별 통계 -->
   <div>
     <!-- 난이도별 통계표 -->
@@ -890,15 +873,6 @@
         </tr>
       </tbody>
     </table>
-
-=======
-  <!-- 평균 정답률 차트 -->
-  <div class="chart-section">
-    <h3 class="panel-title">📊 평균 정답률 분석</h3>
-    <div class="chart-container">
-      <canvas ref="chartCanvas"></canvas>
-    </div>
->>>>>>> 70099508
   </div>
 </template>
 
