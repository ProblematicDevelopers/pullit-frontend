--- conflicted
+++ resolved
@@ -1,7 +1,6 @@
 <!-- src/components/student/StudentMain.vue -->
 <template>
-<<<<<<< HEAD
-  <div class="hero-wrap py-5">
+<div class="hero-wrap py-5">
     <!-- 기능 카드 3개 -->
     <div class="container mt-4">
       <div class="row g-4">
@@ -75,38 +74,6 @@
               </div>
             </div>
           </router-link>
-=======
-  <div>
-    <h1>Student Main</h1>
-    <div class="row">
-
-      <router-link to="/student/cbtstep01" class="col-4">
-        <div class="card">
-          <img src="" class="card-img-top" alt="...">
-          <div class="card-body">
-            <h3 class="card-title">CBT</h3>
-            <p class="card-text">CBT 기출문제 연습</p>
-          </div>
-        </div>
-      </router-link>
-      <router-link to="" class="col-4">
-        <div class="card">
-          <img src="" class="card-img-top" alt="...">
-          <div class="card-body">
-            <h3 class="card-title">ClassRoom</h3>
-            <p class="card-text">ClassRoom</p>
-          </div>
-        </div>
-      </router-link>
-      <router-link to="" class="col-4">
-        <div></div>
-        <div class="card">
-          <img src="" class="card-img-top" alt="...">
-          <div class="card-body">
-            <h3 class="card-title">Report</h3>
-            <p class="card-text">Report</p>
-          </div>
->>>>>>> 7e9a6873
         </div>
 
         <!-- 3) 심화 성적 분석 -->
