--- conflicted
+++ resolved
@@ -21,10 +21,7 @@
     "bootstrap": "^5.3.7",
     "chart.js": "^4.5.0",
     "katex": "^0.16.22",
-<<<<<<< HEAD
-=======
     "html2canvas": "^1.4.1",
->>>>>>> b7307b75
     "mathjax": "^4.0.0",
     "pdf-lib": "^1.17.1",
     "pinia": "^3.0.3",
